--- conflicted
+++ resolved
@@ -458,7 +458,6 @@
 
         self.assertEqual(sp.expand(res_c2 - res_c3), 0)
 
-<<<<<<< HEAD
     def test_deriv_2nd_order_chain_rule(self):
         a, b, x = sp.symbols('a, b, x')
 
@@ -648,15 +647,12 @@
 
         sol2_at_0 = sol2.subs(t, 0).doit()
         self.assertTrue( len(sol2_at_0.atoms(sp.Integral)) == 0)
-=======
+
     def test_extended_symbol(self):
         x1 = st.ExtendedSymbol('x1')
         xdot1 = st.perform_time_derivative(x1, [x1], order=4)
         self.assertEquals(xdot1.difforder, 4)
 
-        
->>>>>>> c59beb4c
-
 
 def main():
     unittest.main()
